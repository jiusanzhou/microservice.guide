<template>
  <div class="contact container large">
    <h2 class="title">Contribute With OMG!</h2>
    <p class="text">
      We are under development and open to contribution. 100% open source.
      <br>
      <!-- Hidden until joined
        A part of the Linux Foundation and under the CNCF.
      -->
    </p>
<<<<<<< HEAD
    <div class="buttons">
      <s-button
        primary
        lightShadow
        @click="go('contribute')"
        class="contribute"
      >
        Contribute to OMG
      </s-button>
      <s-button
        primary
        lightShadow
        @click="go('slack')"
        class="slack"
      >
        Join OMG Slack
      </s-button>
    </div>
    <img
      class="cloud-native"
      src="/assets/img/cncf_color@2x.png"
    />
=======
    <s-button 
      primary 
      lightShadow 
      @click="go()"
      class="contribute"
    >
      Contribute to OMG
    </s-button>
    <!--
      Hidden until joined
      <img class="cloud-native" src="/assets/img/cncf_color@2x.png" />
    --> 
>>>>>>> 5fc6bdb4
  </div>
</template>

<script>
import SButton from './Button.vue'

export default {
  name: 'Contact',
  components: {
    SButton
  },
  methods: {
    go(path) {
      switch (path) {
        case 'contribute':
          window.location.assign('https://github.com/microservices/omg')
          break
        case 'slack':
          window.location.assign('https://asyncy.click/slack')
          break
      }
    }
  }
}
</script>

<style lang="stylus" scoped>
.contact {
  display: flex;
  flex-direction: column !important;
  align-items: center;
  justify-content: flex-start;
  padding: 3.5rem 1.8rem 5rem 1.8rem !important;

  @media (min-width: ($MQMobile + 1px)) {
    padding: 10rem 1.8rem 10rem 1.8rem !important;
  }

  .title {
    text-align: center;
    color: white;
    font-size: 1.5rem;

    @media (min-width: ($MQMobile + 1px)) {
      font-size: 2.625rem;
    }
  }

  .text {
    text-align: center;
    margin: 1rem 0 2rem 0;
    font-size: 1.125rem;

    @media (min-width: ($MQMobile + 1px)) {
      font-size: initial;
    }
  }

  .buttons {
    display: flex;
    justify-content: space-between;
    align-items: center;
    margin-bottom: 1.5rem;

    .slack, .contribute {
      min-width: 16rem;
    }

    .slack {
      background: #C5DCFC;
      color: $secondaryColor;
    }

    .contribute {
      margin-bottom: 1.5rem;
      margin-right: 0;

      @media (min-width: ($MQMobile + 1px)) {
        margin-bottom: 0;
        margin-right: 1.5rem;
      }
    }
  }

  .cloud-native {
    width: 130px;
    height: 42px;
  }
}
</style><|MERGE_RESOLUTION|>--- conflicted
+++ resolved
@@ -8,7 +8,6 @@
         A part of the Linux Foundation and under the CNCF.
       -->
     </p>
-<<<<<<< HEAD
     <div class="buttons">
       <s-button
         primary
@@ -27,24 +26,10 @@
         Join OMG Slack
       </s-button>
     </div>
-    <img
-      class="cloud-native"
-      src="/assets/img/cncf_color@2x.png"
-    />
-=======
-    <s-button 
-      primary 
-      lightShadow 
-      @click="go()"
-      class="contribute"
-    >
-      Contribute to OMG
-    </s-button>
     <!--
       Hidden until joined
       <img class="cloud-native" src="/assets/img/cncf_color@2x.png" />
     --> 
->>>>>>> 5fc6bdb4
   </div>
 </template>
 
